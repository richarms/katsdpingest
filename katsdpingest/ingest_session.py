--- conflicted
+++ resolved
@@ -3,10 +3,6 @@
 import contextlib
 import time
 import math
-<<<<<<< HEAD
-import fractions
-=======
->>>>>>> 9ba6ceb3
 import logging
 import asyncio
 import enum
