--- conflicted
+++ resolved
@@ -703,13 +703,6 @@
             description="Flags for percentiles of spectrum.",
             dtype=np.uint8, shape=(n_spec_channels, n_perc_signals))
         self.ig_sd.add_item(
-<<<<<<< HEAD
-=======
-            name="center_freq", id=0x1011,
-            description="The center frequency of the signal display data in Hz, 64-bit IEEE floating-point number.",
-            shape=(), dtype=None, format=[('f', 64)])
-        self.ig_sd.add_item(
->>>>>>> 3c5d0843
             name=('sd_timestamp'), id=0x3502,
             description='Timestamp of this sd frame in centiseconds since epoch (40 bit limitation).',
             shape=(), dtype=None, format=inline_format)
@@ -1027,18 +1020,6 @@
             self.ig_sd['sd_timeseriesabs'].value = timeseriesabs
             self.ig_sd['sd_percspectrum'].value = np.vstack(percentiles).transpose()
             self.ig_sd['sd_percspectrumflags'].value = np.vstack(percentiles_flags).transpose()
-<<<<<<< HEAD
-=======
-            # Translate CBF-width center_freq to the center_freq for the
-            # signal display product.
-            cbf_center_freq = self.cbf_attr.get('center_freq')
-            if cbf_center_freq is not None:
-                channel_width = self.cbf_attr['bandwidth'] / len(self.channel_ranges.cbf)
-                cbf_mid = (self.channel_ranges.cbf.start + self.channel_ranges.cbf.stop) / 2
-                sd_mid = (self.channel_ranges.sd_output.start + self.channel_ranges.sd_output.stop) / 2
-                sd_center_freq = cbf_center_freq + (sd_mid - cbf_mid) * channel_width
-                self.ig_sd['center_freq'].value = sd_center_freq
->>>>>>> 3c5d0843
 
             yield From(self._send_sd_data(self.ig_sd.get_heap(descriptors='all', data='all')))
             host_sd_output_a.ready()
