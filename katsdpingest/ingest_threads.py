#!/usr/bin/python

# Threads for ingesting data and meta-data in order to produce a complete HDF5 file for further
# processing.
#
# Currently has a CBFIngest and CAMIngest class
#
# Details on these are provided in the class documentation

import numpy as np
import threading
import spead64_40
import spead64_48 as spead
import time
import copy
import katsdpingest.sigproc as sp
import katsdpsigproc.accel as accel
import katsdpsigproc.rfi.device as rfi
from katsdpsigproc import percentile as perc5
import katsdpdisp.data as sdispdata
import logging
import socket
import struct


timestamps_dataset = '/Data/timestamps'
flags_dataset = '/Data/flags'
cbf_data_dataset = '/Data/correlator_data'
sdisp_ips = {}
 # dict storing the configured signal destination ip addresses
MULTICAST_PREFIXES = ['224', '239']
 # list of prefixes used to determine a multicast address


class CAMIngest(threading.Thread):
    """The CAM Ingest class receives meta-data updates in the form
    of sensor information from the CAM via SPEAD. It uses these to
    update a model of the telescope that is specific to the current
    ingest configuration (subarray)."""
    def __init__(self, spead_host, spead_port, h5_file, model, logger):
        self.logger = logger
        self.spead_host = spead_host
        self.spead_port = spead_port
        self.h5_file = h5_file
        self.model = model
        self.ig = None
        threading.Thread.__init__(self)

    def enable_debug(self, debug):
        self.logger.setLevel(logging.DEBUG if debug else logging.INFO)

    def run(self):
        self.ig = spead64_40.ItemGroup()
        self.logger.debug("Initalising SPEAD transports at %f" % time.time())
        self.logger.info("CAM SPEAD stream reception on {0}:{1}".format(self.spead_host, self.spead_port))
        if self.spead_host[:self.spead_host.find('.')] in MULTICAST_PREFIXES:
         # if we have a multicast address we need to subscribe to the appropriate groups...
            sock = socket.socket(socket.AF_INET, socket.SOCK_DGRAM, socket.IPPROTO_UDP)
            sock.setsockopt(socket.SOL_SOCKET, socket.SO_REUSEADDR, 1)
            if self.spead_host.rfind("+") > 0:
                host_base, host_number = self.spead_host.split("+")
                hosts = ["{0}.{1}".format(host_base[:host_base.rfind('.')],int(host_base[host_base.rfind('.')+1:])+x) for x in range(int(host_number)+1)]
            else:
                hosts = [self.spead_host]
            for h in hosts:
                mreq = struct.pack("4sl", socket.inet_aton(h), socket.INADDR_ANY)
                sock.setsockopt(socket.IPPROTO_IP, socket.IP_ADD_MEMBERSHIP, mreq)
                 # subscribe to each of these hosts
            self.logger.info("Subscribing to the following multicast addresses: {0}".format(hosts))
        rx_md = spead64_40.TransportUDPrx(self.spead_port)

        for heap in spead64_40.iterheaps(rx_md):
            self.ig.update(heap)
            self.model.update_from_ig(self.ig)

        self.logger.info("CAM ingest thread complete at %f" % time.time())


class CBFIngest(threading.Thread):
    @classmethod
    def _create_proc_template(cls, context):
        flag_value = 1 << sp.IngestTemplate.flag_names.index('detected_rfi')
        # TODO: these parameters should probably come from somewhere else
        # (particularly cont_factor).
        background_template = rfi.BackgroundMedianFilterDeviceTemplate(context, width=13)
        noise_est_template = rfi.NoiseEstMADTDeviceTemplate(context, max_channels=32768)
        threshold_template = rfi.ThresholdSimpleDeviceTemplate(
                context, n_sigma=11.0, transposed=True, flag_value=flag_value)
        flagger_template = rfi.FlaggerDeviceTemplate(
                background_template, noise_est_template, threshold_template)
        return sp.IngestTemplate(context, flagger_template, cont_factor=16)

    def __init__(self, cbf_spead_host, cbf_spead_port,
            spectral_spead_host, spectral_spead_port, spectral_spead_rate,
            time_average_dumps,
            h5_file, my_sensors, model, cbf_name, logger):
        ## TODO: remove my_sensors and rather use the model to drive local sensor updates
        self.logger = logger
        self.cbf_spead_port = cbf_spead_port
        self.cbf_spead_host = cbf_spead_host
        self.spectral_spead_port = spectral_spead_port
        self.spectral_spead_host = spectral_spead_host
        self.spectral_spead_rate = spectral_spead_rate
        self.time_average_dumps = time_average_dumps
        self.h5_file = h5_file
        self.model = model
        self.cbf_name = cbf_name
        self.cbf_component = self.model.components[self.cbf_name]
        self.cbf_attr = self.cbf_component.attributes

        self.collectionproducts=[]
        self.timeseriesmaskind=[]

        self._process_log_idx = 0
        self._my_sensors = my_sensors
        self.pkt_sensor = self._my_sensors['packets-captured']
        self.status_sensor = self._my_sensors['status']
        self.status_sensor.set_value("init")
        self._sd_metadata = None
        self.sdisp_ips = {}
        self._sd_count = 0
        self.center_freq = 0
        self.ig_sd = spead.ItemGroup()
        self.timestamps = []
         # temporary timestamp store
        self.sd_frame = None
        self.baseline_mask = None
         # by default record all baselines
        self._script_ants = None
         # a reference to the antennas requested from the current script
        #### Initialise processing blocks used
        self.context = accel.create_some_context(interactive=False)
        self.command_queue = self.context.create_command_queue()
        self.proc_template = self._create_proc_template(self.context)
        self.proc = None    # Instantiation of the template delayed until data shape is known
        self.flags_description = zip(self.proc_template.flag_names, self.proc_template.flag_descriptions)
         # an array describing the flags produced by the rfi flagger
        self.h5_file['/Data'].create_dataset('flags_description',data=self.flags_description)
         # insert flags descriptions into output file
        #### Done with blocks
        threading.Thread.__init__(self)

    def enable_debug(self, debug):
        if debug: self.logger.setLevel(logging.DEBUG)
        else: self.logger.setLevel(logging.INFO)

    def send_sd_data(self, data):
        #if self._sd_count % 10 == 0:
        #    logger.debug("Sending metadata heartbeat...")
        #    self.send_sd_metadata()

        for tx in self.sdisp_ips.itervalues():
            tx.send_heap(data)

        self._sd_count += 1

    def _update_sd_metadata(self):
        """Update the itemgroup for the signal display metadata to include any changes since last sent..."""
        self.ig_sd = spead.ItemGroup()
         # we need to clear the descriptor so as not to accidently send a signal display frame twice...
        if self.sd_frame is not None:
            self.ig_sd.add_item(name=('sd_data'),id=(0x3501), description="Combined raw data from all x engines.", ndarray=(self.sd_frame.dtype,self.sd_frame.shape))
            self.ig_sd.add_item(name=('sd_flags'),id=(0x3503), description="8bit packed flags for each data point.", ndarray=(np.dtype(np.uint8), self.sd_frame.shape[:-1]))
            npercsignals=40
            self.ig_sd.add_item(name=('sd_timeseries'),id=(0x3504), description="Computed timeseries.", ndarray=(self.sd_frame.dtype,(self.sd_frame.shape[1],self.sd_frame.shape[2])))
            self.ig_sd.add_item(name=('sd_percspectrum'),id=(0x3505), description="Percentiles of spectrum data.", ndarray=(np.dtype(np.float32),(self.sd_frame.shape[0],npercsignals)))
            self.ig_sd.add_item(name=('sd_percspectrumflags'),id=(0x3506), description="Flags for percentiles of spectrum.", ndarray=(np.dtype(np.uint8),(self.sd_frame.shape[0],npercsignals)))
        self.ig_sd.add_item(name="center_freq",id=0x1011, description="The center frequency of the DBE in Hz, 64-bit IEEE floating-point number.",
                            shape=[],fmt=spead.mkfmt(('f',64)), init_val=self.center_freq)
        self.ig_sd.add_item(name=('sd_timestamp'), id=0x3502, description='Timestamp of this sd frame in centiseconds since epoch (40 bit limitation).',
                            shape=[], fmt=spead.mkfmt(('u',spead.ADDRSIZE)))
        self.ig_sd.add_item(name=('bls_ordering'), id=0x100C, description="Mapping of antenna/pol pairs to data output products.", init_val=self.cbf_attr['bls_ordering'].value)
        self.ig_sd.add_item(name="bandwidth",id=0x1013, description="The analogue bandwidth of the digitally processed signal in Hz.",
                            shape=[],fmt=spead.mkfmt(('f',64)), init_val=self.cbf_attr['bandwidth'].value)
        self.ig_sd.add_item(name="n_chans",id=0x1009, description="The total number of frequency channels present in any integration.",
                            shape=[], fmt=spead.mkfmt(('u',spead.ADDRSIZE)), init_val=self.cbf_attr['n_chans'].value)
        return copy.deepcopy(self.ig_sd.get_heap())

    def set_baseline_mask(self, bls_ordering):
        """Uses the _script_ants variable to set a baseline mask.
        This only works if script_ants has been set by an external process between capture_done and capture_start."""
        new_bls = bls_ordering
        if self._script_ants is not None:
            logger.info("Using script-ants (%s) as a custom baseline mask..." % self._script_ants)
            ants = self._script_ants.replace(" ","").split(",")
            if len(ants) > 0:
                b = bls_ordering.tolist()
                self.baseline_mask = [b.index(pair) for pair in b if pair[0][:-1] in ants and pair[1][:-1] in ants]
                new_bls = np.array([b[idx] for idx in self.baseline_mask])
                 # we need to recalculate the bls ordering as well...
        return new_bls

    @classmethod
    def baseline_permutation(cls, bls_ordering):
        """Construct a permutation to place the baselines into the desired
        order for internal processing.

        Parameters
        ----------
        bls_ordering : list of pairs of strings
            Names of inputs in current ordering

        Returns
        -------
        (list, list)
            The permutation giving the reordering and the new ordering
        """
        def key(item):
            ant1, ant2 = item[1]
            pol1 = ant1[-1]
            pol2 = ant2[-1]
            return (ant1[:-1] != ant2[:-1], pol1 != pol2, pol1, pol2)
        reordered = sorted(enumerate(bls_ordering), key=key)
        permutation = [x[0] for x in reordered]
        # permutation contains the mapping from new position to original
        # position, but we need the inverse. np.argsort inverts a permutation
        permutation = np.argsort(permutation)
        return permutation, np.array([x[1] for x in reordered])

    def send_sd_metadata(self):
        self._sd_metadata = self._update_sd_metadata()
        if self._sd_metadata is not None:
            for tx in self.sdisp_ips.itervalues():
                mdata = copy.deepcopy(self._sd_metadata)
                tx.send_heap(mdata)

    def write_process_log(self, process, args, revision):
        """Write an entry into the process log."""
        if self._process_log_idx > 0:
            self.h5_file['/History/process_log'].resize(self._process_log_idx+1, axis=0)
        self.h5_file['/History/process_log'][self._process_log_idx] = (process, args, revision)
        self._process_log_idx += 1

    def write_timestamps(self):
        """Write the accumulated timestamps into a dataset.
        Previously these timestamps were written alongside each received data frame, but this
        results in a highly fragmented timestamp array. This in turns leads to exceptionally long load
        times for this dataset, even though it contains very little data. By deferring writing, we can
        instead locate the timestamp data contiguously on disk and thus obviate the read overhead.

        As this MUST be called before the file is closed, it may get called multiple times as security to
        ensure that it is done - it is therefore safe to call multiple times."""
        if self.h5_file is not None:
            if timestamps_dataset not in self.h5_file:
            # explicit check for existence of timestamp dataset - we could rely on h5py exceptions, but these change
            # regularly - hence this check.
                if self.timestamps:
                    self.h5_file.create_dataset(timestamps_dataset,data=np.array(self.timestamps))
                    # create timestamp array before closing file. This means that it will be contiguous and hence much faster to read than if it was
                    # distributed across the entire file.
                else:
                    self.logger.warning("H5 file contains no data and hence no timestamps")
                    # exception if there is no data (and hence no timestamps) in the file.
        else: self.logger.warning("Write timestamps called, but h5 file already closed. No timestamps will be written.")

    def finalise(self):
        """Write any final information to file and mark file as not current."""
        if self.h5_file is not None:
            self.write_timestamps()
        self.h5_file = None

    def drop_sdisp_ip(self, ip):
        self.logger.info("Removing ip %s from the signal display list." % (ip))
        del self.sdisp_ips[ip]

    def add_sdisp_ip(self, ip, port):
        self.logger.info("Adding %s:%s to signal display list. Starting transport..." % (ip,port))
        self.sdisp_ips[ip] = spead.Transmitter(spead.TransportUDPtx(ip, port))
        if self._sd_metadata is not None:
            mdata = copy.deepcopy(self._sd_metadata)
            self.sdisp_ips[ip].send_heap(mdata)
             # new connection requires headers...

    def set_timeseries_mask(self,maskstr):
        self.logger.info("Setting timeseries mask to %s" % (maskstr))
        self.timeseriesmaskind,ignoreflag0,ignoreflag1=sdispdata.parse_timeseries_mask(maskstr,self.sd_frame.shape[0])

    def percsort(self,data,flags=None):
        """ data is one timestamps worth of [spectrum,bls] abs data
            sorts this collection of data into 0% 100% 25% 75% 50%
            return shape is [nchannels,5]
        """
        nchannels,nsignals = data.shape
        if (flags is None):
            flags = np.zeros([nchannels, 5], dtype=np.uint8)
        else:
            anyflags = np.any(flags,axis=1)#all percentiles of same collection have same flags
            flags = np.c_[anyflags, anyflags, anyflags, anyflags, anyflags].astype(np.uint8)
        if (nsignals in self.percentile_instances.keys()):
            perc = self.percentile_instances[nsignals]
            perc.buffer('src').set(self.command_queue,data)
            perc()
            out = perc.buffer('dest').get(self.command_queue)
        else:
            out = np.percentile(data, [0, 100, 25, 75, 50], axis=1)
        return [out.transpose(), flags]

    def _send_visibilities(self, tx, heap_cnt, vis, flags, ts_rel):
        ig = spead.ItemGroup()
        ig.heap_cnt = heap_cnt
        ig.add_item(name='correlator_data', description="Visibilities",
                ndarray=vis, init_val=vis)
        ig.add_item(name='flags', description="Flags for visibilities",
                ndarray=flags, init_val=flags)
        ig.add_item(name='timestamp', description="Seconds since sync time",
                shape=[], fmt=spead.mkfmt(('f', 64)),
                init_val=ts_rel)
        tx.send_heap(ig.get_heap())

    def append_visibilities(self, vis, flags, ts):
        # resize datasets
        h5_cbf = self.h5_file[cbf_data_dataset]
        h5_flags = self.h5_file[flags_dataset]
        idx = h5_cbf.shape[0]
        h5_cbf.resize(idx+1, axis=0)
        h5_flags.resize(idx+1, axis=0)

        # Complex values are written to file as an extra dimension of size 2,
        # rather than as structs. The view() method only works on
        # contiguous data. Revisit this later to see if either the HDF5
        # file format can be changed to store complex data (rather than
        # having a real/imag axis for reals), or one can use
        # np.lib.stride_tricks to work around the limitation on view().
        vis = np.ascontiguousarray(vis)
        vis = vis.view(np.float32).reshape(list(vis.shape) + [2])
        h5_cbf[idx] = vis
        h5_flags[idx] = flags
        self.timestamps.append(ts)
        self.h5_file.flush()

    def initialise(self, ig_cbf):
        """Initialise variables on reception of the first usable dump."""
        # set up baseline mask
        self.baseline_mask = range(self.cbf_attr['n_bls'].value)
         # default mask is to include all known baselines
        if self._script_ants is not None:
         # we need to calculate a baseline_mask to match the specified script_ants
            self.cbf_attr['bls_ordering'].value = self.set_baseline_mask(self.cbf_attr['bls_ordering'].value)
        baselines = len(self.baseline_mask)
        channels = self.cbf_attr['n_chans'].value
        n_accs = self.cbf_attr['n_accs'].value

         # we need to create the raw and timestamp datasets.
        data_item = ig_cbf.get_item('xeng_raw')
        new_shape = list(data_item.shape)
        new_shape[-2] = baselines
        self.logger.info("Creating cbf_data dataset with shape: {0}, dtype: {1}".format(str(new_shape),np.float32))
        self.h5_file.create_dataset(cbf_data_dataset, [0] + new_shape, maxshape=[None] + new_shape, dtype=np.float32)
        self.h5_file.create_dataset(flags_dataset, [0] + new_shape[:-1], maxshape=[None] + new_shape[:-1], dtype=np.uint8)

        # Configure time averaging
        self.group_interval = 2 * channels * n_accs * self.time_average_dumps
        self.group_start_ts = ig_cbf['timestamp']
        self.group_ts = []

        # configure the signal processing blocks
        self.proc = self.proc_template.instantiate(
                self.command_queue, channels, (0, channels), baselines)
        self.proc.set_scale(1.0 / n_accs)
        self.proc.ensure_all_bound()
        permutation, self.cbf_attr['bls_ordering'].value = \
                self.baseline_permutation(self.cbf_attr['bls_ordering'].value)
        self.proc.buffer('permutation').set(self.command_queue, np.asarray(permutation, dtype=np.uint16))
        self.proc.start_sum()

        # TODO: configure van_vleck once implemented
        for description in self.proc.descriptions():
            self.write_process_log(*description)

        self.collectionproducts,ignorepercrunavg=sdispdata.set_bls(self.cbf_attr['bls_ordering'].value)
        self.timeseriesmaskind,ignoreflag0,ignoreflag1=sdispdata.parse_timeseries_mask('',channels)
        self.percentile_instances = {}
        for ip,iproducts in enumerate(self.collectionproducts):
            plen = len(iproducts)
            if (plen not in self.percentile_instances.keys()):
                template = perc5.Percentile5Template(self.context, max_columns=plen)
                self.percentile_instances[plen] = template.instantiate(self.command_queue, (channels,plen))
                self.percentile_instances[plen].ensure_all_bound()

        # initialise the signal display data frame
        self.sd_frame = np.zeros((self.cbf_attr['n_chans'].value,len(self.baseline_mask),2),dtype=np.float32)
        self.send_sd_metadata()

    def finish_group(self):
        """Finalise averaging of a group of input dumps and emit an output dump"""
        self.proc.end_sum()
        flags = self.proc.buffer('spec_flags').get(self.command_queue)
        vis = self.proc.buffer('spec_vis').get(self.command_queue)
        vis = np.ascontiguousarray(vis)

        ts_rel = np.mean(self.group_ts) / self.cbf_attr['scale_factor_timestamp'].value
        ts = self.cbf_attr['sync_time'].value + ts_rel
        self.send_visibilities(self.tx_spectral, self.group_start_ts, vis, flags, ts_rel)
        if self.h5_file is not None:
            self.append_visibilities(vis, flags, ts)

        #### Send signal display information
        self.ig_sd['sd_timestamp'] = int(ts * 100)
        self.ig_sd['sd_data'] = vis
        #populate new datastructure to supersede sd_data
        self.ig_sd['sd_timeseries'] = np.mean(vis[self.timeseriesmaskind,:],axis=0)

        nchans=self.sd_frame.shape[0]
        nperccollections=8
        nperclevels=5
        npercproducts=nperccollections*nperclevels
        percdata=np.tile(np.float32(np.nan), [nchans, npercproducts])
        percflags=np.zeros([nchans,npercproducts],dtype=np.uint8)
        for ip,iproducts in enumerate(self.collectionproducts):
            if (len(iproducts)>0):
                pdata,pflags=self.percsort(np.abs(vis[:,iproducts]),None if (flags is None) else flags[:,iproducts])
                percdata[:,ip*nperclevels:(ip+1)*nperclevels]=pdata
                percflags[:,ip*nperclevels:(ip+1)*nperclevels]=pflags

        self.ig_sd['sd_percspectrum'] = percdata.astype(np.float32)
        self.ig_sd['sd_percspectrumflags'] = percflags.astype(np.uint8)

         # send out a copy of the data we are writing to disk. In the future this will need to be rate limited to some extent
        self.ig_sd['sd_flags'] = flags
         # send out RFI flags with the data
        self.send_sd_data(self.ig_sd.get_heap())

        #### Prepare for the next group
        self.proc.start_sum()
        self.group_ts = []

    def run(self):
        self.logger.debug("Initialising SPEAD transports at %f" % time.time())
        self.logger.info("CBF SPEAD stream reception on {0}:{1}".format(self.cbf_spead_host, self.cbf_spead_port))
        if self.cbf_spead_host[:self.cbf_spead_host.find('.')] in MULTICAST_PREFIXES:
         # if we have a multicast address we need to subscribe to the appropriate groups...
            sock = socket.socket(socket.AF_INET, socket.SOCK_DGRAM, socket.IPPROTO_UDP)
            sock.setsockopt(socket.SOL_SOCKET, socket.SO_REUSEADDR, 1)
            if self.cbf_spead_host.rfind("+") > 0:
                host_base, host_number = self.cbf_spead_host.split("+")
                hosts = ["{0}.{1}".format(host_base[:host_base.rfind('.')],int(host_base[host_base.rfind('.')+1:])+x) for x in range(int(host_number)+1)]
            else:
                hosts = [self.cbf_spead_host]
            for h in hosts:
                mreq = struct.pack("4sl", socket.inet_aton(h), socket.INADDR_ANY)
                sock.setsockopt(socket.IPPROTO_IP, socket.IP_ADD_MEMBERSHIP, mreq)
                 # subscribe to each of these hosts
            self.logger.info("Subscribing to the following multicast addresses: {0}".format(hosts))
        rx = spead.TransportUDPrx(self.cbf_spead_port, pkt_count=1024, buffer_size=51200000)
        self.tx_spectral = spead.Transmitter(spead.TransportUDPtx(
            self.spectral_spead_host, self.spectral_spead_port, self.spectral_spead_rate))
        ig_cbf = spead.ItemGroup()
        idx = 0
        self.status_sensor.set_value("idle")
        datasets = {}
        datasets_index = {}
        current_dbe_target = ''
        dbe_target_since = 0.0
        current_ant_activities = {}
        ant_activities_since = {}
         # track the current DBE target and antenna activities via sensor updates
        sd_timestamp = None

        for heap in spead.iterheaps(rx):
            st = time.time()
            if idx == 0:
                self.status_sensor.set_value("capturing")

            #### Update the telescope model

            ig_cbf.update(heap)
            self.model.update_from_ig(ig_cbf, proxy_path=self.cbf_name)
             # any interesting attributes will now end up in the model
             # this means we are only really interested in actual data now
            if not ig_cbf._names.has_key('xeng_raw'): self.logger.warning("CBF Data received but either no metadata or xeng_raw group is present"); continue
            if not ig_cbf._names.has_key('timestamp'): self.logger.warning("No timestamp received for current data frame - discarding"); continue
            data_ts = ig_cbf['timestamp']
            data_item = ig_cbf.get_item('xeng_raw')
            if not data_item._changed:
                self.logger.debug("Xeng_raw is unchanged")
                continue
             # we have new data...

             # check to see if our CBF model is valid
             # i.e. make sure any attributes marked as critical are present
            if not self.cbf_component.is_valid(check_sensors=False):
                self.logger.warning("CBF Component Model is not currently valid as critical attribute items are missing. Data will be discarded until these become available.")
                continue

            ##### Configure datasets and other items now that we have complete metadata
            if idx == 0:
                self.initialise(ig_cbf)

            if data_ts < self.group_start_ts:
                self.logger.warning("Received heap from the past, ignoring")
                continue
            if data_ts >= self.group_start_ts + self.group_interval:
                self.finish_group()
                skip_groups = (data_ts - self.group_start_ts) // self.group_interval
                self.group_start_ts += skip_groups * self.group_interval

            ##### Generate timestamps
            current_ts_rel = data_ts / self.cbf_attr['scale_factor_timestamp'].value
            current_ts = self.cbf_attr['sync_time'].value + current_ts_rel
            self._my_sensors["last-dump-timestamp"].set_value(current_ts)

            ##### Perform data processing
            masked_data = data_item.get_value()[...,self.baseline_mask,:]
            self.proc.buffer('vis_in').set(self.command_queue, masked_data)
            self.proc()
<<<<<<< HEAD
            self.group_ts.append(data_ts)

            #### Done with reading this frame
=======
            self.proc.end_sum()

            flags = self.proc.buffer('spec_flags').get(self.command_queue)
            vis = self.proc.buffer('spec_vis').get(self.command_queue)
            # Complex values are written to file as an extra dimension of size 2,
            # rather than as structs. The view() method only works on
            # contiguous data. Revisit this later to see if either the HDF5
            # file format can be changed to store complex data (rather than
            # having a real/imag axis for reals), or one can use
            # np.lib.stride_tricks to work around the limitation on view().
            vis = np.ascontiguousarray(vis)
            self._send_visibilities(tx_spectral, heap.heap_cnt, vis, flags, current_ts_rel)
            vis = vis.view(np.float32).reshape(list(vis.shape) + [2])
            self.h5_file[flags_dataset][idx] = flags
            self.h5_file[cbf_data_dataset][idx] = vis

            #### Send signal display information
            self.ig_sd['sd_timestamp'] = int(current_ts * 100)
            self.ig_sd['sd_data'] = vis
            #populate new datastructure to supersede sd_data
            self.ig_sd['sd_timeseries'] = np.mean(vis[self.timeseriesmaskind,:],axis=0)

            nchans=self.sd_frame.shape[0]
            nperccollections=8
            nperclevels=5
            npercproducts=nperccollections*nperclevels
            percdata=np.tile(np.float32(np.nan), [nchans, npercproducts])
            percflags=np.zeros([nchans,npercproducts],dtype=np.uint8)
            for ip,iproducts in enumerate(self.collectionproducts):
                if (len(iproducts)>0):
                    pdata,pflags=self.percsort(np.abs(vis.astype(np.float32).view(np.complex64)[:,iproducts,0]),None if (flags is None) else flags[:,iproducts])
                    percdata[:,ip*nperclevels:(ip+1)*nperclevels]=pdata
                    percflags[:,ip*nperclevels:(ip+1)*nperclevels]=pflags

            self.ig_sd['sd_percspectrum'] = percdata.astype(np.float32)
            self.ig_sd['sd_percspectrumflags'] = percflags.astype(np.uint8)

             # send out a copy of the data we are writing to disk. In the future this will need to be rate limited to some extent
            self.ig_sd['sd_flags'] = flags
             # send out RFI flags with the data
            self.send_sd_data(self.ig_sd.get_heap())

            #### Done with writing this frame
>>>>>>> 1a445a12
            idx += 1
            self.pkt_sensor.set_value(idx)
            tt = time.time() - st
            self.logger.info("Captured CBF dump with timestamp %i (local: %.3f, process_time: %.2f, index: %i)" % (current_ts, tt+st, tt, idx))

        #### Stop received.

        if len(self.group_ts) > 0:
            # Partial group
            self.finish_group()
        self.logger.info("CBF ingest complete at %f" % time.time())
        tx_spectral.end()
        if self.proc is not None:   # Could be None if no heaps arrived
            self.logger.debug("\nProcessing Blocks\n=================\n")
            for description in self.proc.descriptions():
                self.logger.debug("\t".join([str(x) for x in description]))
        self.status_sensor.set_value("complete")<|MERGE_RESOLUTION|>--- conflicted
+++ resolved
@@ -390,7 +390,7 @@
 
         ts_rel = np.mean(self.group_ts) / self.cbf_attr['scale_factor_timestamp'].value
         ts = self.cbf_attr['sync_time'].value + ts_rel
-        self.send_visibilities(self.tx_spectral, self.group_start_ts, vis, flags, ts_rel)
+        self._send_visibilities(self.tx_spectral, self.group_start_ts, vis, flags, ts_rel)
         if self.h5_file is not None:
             self.append_visibilities(vis, flags, ts)
 
@@ -503,55 +503,9 @@
             masked_data = data_item.get_value()[...,self.baseline_mask,:]
             self.proc.buffer('vis_in').set(self.command_queue, masked_data)
             self.proc()
-<<<<<<< HEAD
             self.group_ts.append(data_ts)
 
             #### Done with reading this frame
-=======
-            self.proc.end_sum()
-
-            flags = self.proc.buffer('spec_flags').get(self.command_queue)
-            vis = self.proc.buffer('spec_vis').get(self.command_queue)
-            # Complex values are written to file as an extra dimension of size 2,
-            # rather than as structs. The view() method only works on
-            # contiguous data. Revisit this later to see if either the HDF5
-            # file format can be changed to store complex data (rather than
-            # having a real/imag axis for reals), or one can use
-            # np.lib.stride_tricks to work around the limitation on view().
-            vis = np.ascontiguousarray(vis)
-            self._send_visibilities(tx_spectral, heap.heap_cnt, vis, flags, current_ts_rel)
-            vis = vis.view(np.float32).reshape(list(vis.shape) + [2])
-            self.h5_file[flags_dataset][idx] = flags
-            self.h5_file[cbf_data_dataset][idx] = vis
-
-            #### Send signal display information
-            self.ig_sd['sd_timestamp'] = int(current_ts * 100)
-            self.ig_sd['sd_data'] = vis
-            #populate new datastructure to supersede sd_data
-            self.ig_sd['sd_timeseries'] = np.mean(vis[self.timeseriesmaskind,:],axis=0)
-
-            nchans=self.sd_frame.shape[0]
-            nperccollections=8
-            nperclevels=5
-            npercproducts=nperccollections*nperclevels
-            percdata=np.tile(np.float32(np.nan), [nchans, npercproducts])
-            percflags=np.zeros([nchans,npercproducts],dtype=np.uint8)
-            for ip,iproducts in enumerate(self.collectionproducts):
-                if (len(iproducts)>0):
-                    pdata,pflags=self.percsort(np.abs(vis.astype(np.float32).view(np.complex64)[:,iproducts,0]),None if (flags is None) else flags[:,iproducts])
-                    percdata[:,ip*nperclevels:(ip+1)*nperclevels]=pdata
-                    percflags[:,ip*nperclevels:(ip+1)*nperclevels]=pflags
-
-            self.ig_sd['sd_percspectrum'] = percdata.astype(np.float32)
-            self.ig_sd['sd_percspectrumflags'] = percflags.astype(np.uint8)
-
-             # send out a copy of the data we are writing to disk. In the future this will need to be rate limited to some extent
-            self.ig_sd['sd_flags'] = flags
-             # send out RFI flags with the data
-            self.send_sd_data(self.ig_sd.get_heap())
-
-            #### Done with writing this frame
->>>>>>> 1a445a12
             idx += 1
             self.pkt_sensor.set_value(idx)
             tt = time.time() - st
@@ -563,7 +517,8 @@
             # Partial group
             self.finish_group()
         self.logger.info("CBF ingest complete at %f" % time.time())
-        tx_spectral.end()
+        self.tx_spectral.end()
+        self.tx_spectral = None
         if self.proc is not None:   # Could be None if no heaps arrived
             self.logger.debug("\nProcessing Blocks\n=================\n")
             for description in self.proc.descriptions():
