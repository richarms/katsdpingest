from __future__ import print_function, division, absolute_import
import spead2
import spead2.recv
import spead2.recv.trollius
import katcp
from katcp.kattypes import request, return_reply
import os
import os.path
import trollius
from trollius import From
import tornado
import logging
import katsdpingest
import subprocess
import time
import sys
import netifaces
import signal
import time

import argparse
import pyfits

_logger = logging.getLogger(__name__)

def _get_interface_address(interface):
    return netifaces.ifaddresses(interface)[netifaces.AF_INET][0]['addr']

class _CaptureSession(object):
    """Object encapsulating a co-routine that runs for a single capture session
    (from ``capture-init`` to end of stream or ``capture-done``.

    Parameters
    ----------
    args : :class:`argparse.Namespace`
        Command-line arguments. See :class:`CaptureServer`.
    loop : :class:`trollius.BaseEventLoop`
        IO Loop for the coroutine

    Attributes
    ----------
    _args : :class:`argparse.Namespace`
        Command-line arguments passed to the constructor
    _loop : :class:`trollius.BaseEventLoop`
        Event loop passed to the constructor
    _file : :class:`h5py.File`
        Handle to HDF5 file
    _bf_raw_dataset : :class:`h5py.Dataset`
        Handle to the ``bf_raw`` dataset
    _timestamps : :class:`list`
        Timestamp for the start of each heap
    _manual_stop : :class:`bool`
        Whether :meth:`stop` has been called
    _ig : :class:`spead2.ItemGroup`
        Item group updated with each heap
    _stream : :class:`spead2.recv.trollius.Stream`
        SPEAD stream for incoming data
    _run_future : :class:`trollius.Task`
        Task for the coroutine that does the work
    _timestep : int
        Time interval (in ADC clocks) between spectra
    """
    def __init__(self, args, loop):
        script_args = args.telstate.get('obs_script_arguments')
        self.run = False
        self.args=args
        self._loop = loop
        self._args = args
        self._dada_dbdisk_process = None
        self._capture_process = None
        self._timestamps = []
        self._manual_stop = False
        self._endpoints = []
        self.cpture_log = None
        self._timestep = None
        self._ig = spead2.ItemGroup()
        self._stream = spead2.recv.trollius.Stream(spead2.ThreadPool(), 0, loop=self._loop)
        for endpoint in args.cbf_spead:
            _logger.info('Listening on endpoint {}'.format(endpoint))
            _logger.info(endpoint.host)

        self._dada_dbdisk_process = None
        self._capture_process = None
        self._speadmeta_process = None
        self._digifits_process = None
        self._dspsr_process = None
        self._speadmeta_process = None
        self._dada_header_process = None

        self._create_dada_buffer()
        self._create_dada_header()
        _logger.info("Created dada_buffer\n")
        if script_args:
            backend = script_args['backend']
            self.backend = script_args['backend']
            _logger.info(backend)
            if (backend in "digifits"):
                if (script_args['backend_args']):
                    self._create_digifits(backend_args=script_args['backend_args'])
                else:
                    self._create_digifits()
            elif (backend in "dspsr"):
                if (script_args['backend_args']):
                    self._create_dspsr(backend_args=script_args['backend_args'])
                else:
                    self._create_dspsr()
            elif (backend in "dada_dbdisk"):
                self._create_dada_dbdisk()
            time.sleep(1)
            #_logger.info(args.telstate.get(script_args))
            #_logger.info(args.telstate.get('config'))
            #_logger.info(args)
            beam_x_multicast = args.telstate.get('config')['cbf']['bf_output']['1']['cbf_speadx'].split(":")[0]
            beam_y_multicast = args.telstate.get('config')['cbf']['bf_output']['1']['cbf_speady'].split(":")[0]
            _logger.info(beam_x_multicast)
            _logger.info(beam_y_multicast)
            data_port = args.telstate.get('config')['cbf']['bf_output']['1']['cbf_speady'].split(":")[1]
            if (args.halfband or backend in "digifits"):
                self._run_future = trollius.async(self._run(obs_length = script_args['target_duration'], centre_freq=script_args["beam_centre_freq"], targets=script_args["targets"], halfband=True, beam_x_multicast=beam_x_multicast, beam_y_multicast=beam_y_multicast, data_port=data_port), loop=self._loop)
            else:
                self._run_future = trollius.async(self._run(obs_length = script_args['target_duration'], centre_freq=script_args["beam_centre_freq"], targets=script_args["targets"], beam_x_multicast=beam_x_multicast, beam_y_multicast=beam_y_multicast, data_port=data_port), loop=self._loop)

<<<<<<< HEAD
    def _create_dada_buffer(self, dadaId = 'dada', numaCore = 1, nBuffers =64):
=======
    def _create_dada_buffer(self, dadaId = 'dada', numaCore = 0, nBuffers =64):
>>>>>>> 34499f5c
        """Create the dada buffer. Must be run before capture and dbdisk.'

        Parameters
        ----------
        dadaId :
            Dada buffer ID.
        numaCore :
            NUMA node to attach dada buffer to
        """
        cmd = ['dada_db', '-k', dadaId, '-b', '268435456','-c', '%d'%numaCore, '-p', '-l', '-n', '%d'%nBuffers]
        dada_buffer_process = subprocess.Popen(
        cmd, stdout=subprocess.PIPE
        )
        print ('creating buffers')
        dada_buffer_process.wait()
        print ('complete buffer creation')
        print (dada_buffer_process.communicate())

    def _create_dada_header(self):
        cmd = ['dada_header']
        self._dada_header_process = subprocess.Popen(
        cmd, stdout=subprocess.PIPE, stderr=subprocess.PIPE
        )

    def _create_dada_dbdisk (self, dadaId = 'dada', cpuCore = 0, outputDir = '/data'):
        """Create the dada_dbdisk process which writes data from dada buffer to disk.
        Must be run after creating the dada_buffer and before the capture process.
        Must have the same NUMA node as the dada_buffer

         Parameters
            ----------
            dadaId :
                Dada buffer ID.
            cpuCore :
                CPU core to bind processing to
            outputDir :
                Location to write captured data
        """
        _logger.info("dada_dbdisk")
        cmd = ['dada_dbdisk', '-k', dadaId, '-c','%d'%cpuCore, '-D', outputDir, '-z', '-s']
        self._dada_dbdisk_process = subprocess.Popen(
        cmd, stdout=subprocess.PIPE
        )

    def get_digifits_args(self, backend_args):
        _logger.info("backend_args = %s"%backend_args)
        parser = argparse.ArgumentParser(description='Grab arguments')
        parser.add_argument('-t', dest='-t', type=float, help='integration time (s) per output sample (default=64mus)')
        parser.add_argument('-overlap', dest='-overlap', action='store_true', help='disable input buffering')
        parser.add_argument('-header', dest='-header', type=str, help='command line arguments are header values (not filenames)')
        parser.add_argument('-S', dest='-S', type=int, help='start processing at t=seek seconds')
        parser.add_argument('-T', dest='-T', type=int, help='process only t=total seconds')
        parser.add_argument('-set', dest='-set', type=str, help='key=value     set observation attributes')
        parser.add_argument('-r', dest='-r', action='store_true', help='report time spent performing each operation')
        parser.add_argument('-dump', dest='-dump', action='store_true', help='dump time series before performing operation')
        parser.add_argument('-D', dest='-D', type=float, help='set the dispersion measure')
        parser.add_argument('-do_dedisp', dest='-do_dedisp', action='store_true', help='enable coherent dedispersion (default: false)')
        parser.add_argument('-c', dest='-c', action='store_true', help='keep offset and scale constant')
        parser.add_argument('-I', dest='-I', type=int, help='rescale interval in seconds')
        parser.add_argument('-p', dest='-p', type=str, choices = ['1','2','4'], help='output 1 (Intensity), 2 (AABB), or 4 (Coherence) products')
        parser.add_argument('-b', dest='-b', type=str, choices = ['1','2','4','8'], help='number of bits per sample output to file [1,2,4,8]')
        parser.add_argument('-F', dest='-F', type=int, help='nchan[:D]     * create a filterbank (voltages only)')
        parser.add_argument('-nsblk', dest='-nsblk', type=int, help='output block size in samples (default=2048)')
        parser.add_argument('-k', dest='-K', action='store_true', help='remove inter-channel dispersion delays')
        opts = parser.parse_args (backend_args.split(" "))
        opts_list = [list(i) for i in  zip(vars(opts).keys(),vars(opts).values())]
        _logger.info(opts_list)
        #for i in opts_list:
        #  if i[1] and i[0] != '-p':
        #      _logger.info(i)
        #      i[1] = '' 
        return [str(item) for sublist in opts_list for item in sublist if (sublist[1] != None and sublist[1] != False and item != True)] 
                

    def _create_digifits (self, backend_args = '-t 0.000153121770088 -p 1 -c'):
        _logger.info("digifits")
        passed_args = self.get_digifits_args(backend_args)
        cmd =["taskset", "7", "digifits"] + passed_args + ["-D","0","-b","8","-v","-nsblk","128","-cuda","0","/home/kat/dada.info"]
        self.save_dir = "/data/%.0fsf"%time.time()
        os.mkdir(self.save_dir)
        #_logger.info(passed_args)
        #_logger.info(cmd)
        with open("/tmp/digifits.log","a") as logfile:
            _logger.info(cmd)
            self._digifits_process = subprocess.Popen(
            cmd, stdin=subprocess.PIPE, stdout=logfile, stderr=logfile, cwd=self.save_dir
            )

    def get_dspsr_args(self, backend_args):
        _logger.info(backend_args)
        if backend_args:
            parser = argparse.ArgumentParser(description='Grab arguments') 
            parser.add_argument('-overlap', dest='-overlap', action='store_true', help='disable input buffering')
            parser.add_argument('-header', dest='-header', type=str, help='command line arguments are header values (not filenames)')
            parser.add_argument('-S', dest='-S', type=int, help='start processing at t=seek seconds')
            parser.add_argument('-T', dest='-T', type=int, help='process only t=total seconds')
            parser.add_argument('-set', dest='-set', type=str, help='key=value     set observation attributes')
            parser.add_argument('-W', dest='-W', action='store_true', help='disable weights (allow bad data)')
            parser.add_argument('-r', dest='-r', action='store_true', help='report time spent performing each operation')
            parser.add_argument('-B', dest='-B', type=float, help='set the bandwidth in MHz')
            parser.add_argument('-f', dest='-f', type=float, help='set the centre frequency in MHz')
            parser.add_argument('-k', dest='-k', type=str, help='set the telescope name')
            parser.add_argument('-N', dest='-N', type=str, help='set the source name')
            parser.add_argument('-C', dest='-C', type=float, help='adjust clock byset the source name')
            parser.add_argument('-m', dest='-m', type=str, help='set the start MJD of the observation')
            parser.add_argument('-2', dest='-2', action='store_true', help='unpacker options ("2-bit" excision)')
            parser.add_argument('-skz', dest='-skz', action='store_true', help='apply spectral kurtosis filterbank RFI zapping')
            parser.add_argument('-noskz_too', dest='-noskz_too', action='store_true', help='also produce un-zapped version of output')
            parser.add_argument('-skzm', dest='-skzm', type=int, help='samples to integrate for spectral kurtosis statistics')
            parser.add_argument('-skzs', dest='-skzs', type=int, help='number of std deviations to use for spectral kurtosis excisions')
            parser.add_argument('-skz_start', dest='-skz_start', type=int, help='first channel where signal is expected')
            parser.add_argument('-skz_end', dest='-skz_end', type=int, help='last channel where signal is expected')
            parser.add_argument('-skz_no_fscr', dest='-skz_no_fscr', action='store_true', help=' do not use SKDetector Fscrunch feature')
            parser.add_argument('-skz_no_tscr', dest='-skz_no_tscr', action='store_true', help='do not use SKDetector Tscrunch feature')
            parser.add_argument('-skz_no_ft', dest='-skz_no_ft', action='store_true', help='do not use SKDetector despeckeler')
            parser.add_argument('-sk_fold', dest='-sk_fold', action='store_true', help='fold the SKFilterbank output')
            parser.add_argument('-F', dest='-F', type=str, help=' <N>[:D]          * create an N-channel filterbank')
            parser.add_argument('-G', dest='-G', type=int, help='nbin          create phase-locked filterbank')
            parser.add_argument('-cyclic', dest='-cyclic', type=int, help='form cyclic spectra with N channels (per input channel)')
            parser.add_argument('-cyclicoversample', dest='-cyclicoversample', type=int, help='use M times as many lags to improve cyclic channel isolation (4 is recommended)')
            parser.add_argument('-D', dest='-D', type=float, help='over-ride dispersion measure')
            parser.add_argument('-K', dest='-K', type=float, help='remove inter-channel dispersion delays')
            parser.add_argument('-d', dest='-d', type=int, choices=[1,2,3,4], help='1=PP+QQ, 2=PP,QQ, 3=(PP+QQ)^2 4=PP,QQ,PQ,QP')
            parser.add_argument('-n', dest='-n', action='store_true', help='[experimental] ndim of output when npol=4')
            parser.add_argument('-4', dest='-4', action='store_true', help='compute fourth-order moments')
            parser.add_argument('-b', dest='-b', type=int, help='number of phase bins in folded profile')
            parser.add_argument('-c', dest='-c', type=float, help='folding period (in seconds)')
            parser.add_argument('-cepoch', dest='-cepoch', type=str, help='MJD           reference epoch for phase=0 (when -c is used)')
            parser.add_argument('-p', dest='-p', type=float, help='reference phase of rising edge of bin zero')
            parser.add_argument('-E', dest='-E', type=str, help='pulsar ephemeris used to generate predictor')
            parser.add_argument('-P', dest='-P', type=str, help='phase predictor used for folding')
            parser.add_argument('-X', dest='-X', type=str, help='additional pulsar to be folded')
            parser.add_argument('-asynch-fold', dest='-asynch-fold', action='store_true', help='fold on CPU while processing on GPU')
            parser.add_argument('-A', dest='-A', action='store_true', help='output single archive with multiple integrations')
            parser.add_argument('-nsub', dest='-nsub', type=int, help='output archives with N integrations each')
            parser.add_argument('-s', dest='-s', action='store_true', help='create single pulse sub-integrations')
            parser.add_argument('-turns', dest='-turns', type=int, help='create integrations of specified number of spin periods')
            parser.add_argument('-L', dest='-L', type=float, help='create integrations of specified duration')
            parser.add_argument('-Lepoch', dest='-Lepoch', type=str, help='start time of first sub-integration (when -L is used)')
            parser.add_argument('-Lmin', dest='-Lmin', type=float, help='minimum integration length output')
            parser.add_argument('-y', dest='-y', action='store_true', help='output partially completed integrations')
            opts = parser.parse_args (backend_args.split(" "))
            opts_list = [list(i) for i in  zip(vars(opts).keys(),vars(opts).values())]
            _logger.info(opts_list)
            #for i in opts_list:
            #   if i[1] == True and i[1] != 1:
            #       _logger.info(i)
            #       i[1] = ''
            return [str(item) for sublist in opts_list for item in sublist if (sublist[1] != None and sublist[1] != False and item != True)]
        else:
            return []

    def _create_dspsr(self, backend_args="-D 0 -L 10"):
        _logger.info("dspsr")
        
        passed_args = self.get_dspsr_args(backend_args)
        _logger.info(passed_args)
        passed_args.append(["-D","0","-Q","-cuda","0","/home/kat/dada.info"])
        _logger.info (passed_args)
        _logger.info(passed_args)

        self.save_dir = "/data/%.0far"%time.time()
        os.mkdir(self.save_dir)
 
        with open("/tmp/dspsr.log","a") as logfile:
            cmd = ["taskset","7","dspsr"] + passed_args + ["-cuda","0","/home/kat/dada.info"]
            cmd = ["dspsr","-D","0","-Q","-L","10","-cuda","0","/home/kat/dada.info"]
            _logger.info(cmd)
            self._dspsr_process = subprocess.Popen(
            cmd, stdin=subprocess.PIPE, stdout=logfile, stderr=logfile, cwd=self.save_dir
            )

    def _create_metaspead (self, pol_h_host = "10.100.205.11", pol_h_mcast = "239.9.3.30", pol_h_port = 7148):
        print ("IN METADATA")
        cmd = ["meerkat_speadmeta", pol_h_host, pol_h_mcast, "-p", "%d"%pol_h_port]

        speadmeta_process = subprocess.Popen(
        cmd, stdin=subprocess.PIPE, stdout=subprocess.PIPE, stderr=subprocess.PIPE
        )


        speadmeta_process.wait()
        # we need to capture the output from this process
        adc_sync_time, error = speadmeta_process.communicate()
        print ("meta spead run")
        # next we need to put this ADC_SYNC_TIME into the spipConfig file provided
        runtimeConfig = spipConfig + ".live"
        f_read = open (spipConfig, 'r')


        f_write = open (spipConfig, 'w')
        for line in f_read:
            if line.find("ADC_SYNC_TIME"):
                f_write.write("ADC_SYNC_TIME %s\n"%(adc_sync_time))
            else:
                f_write.write(line + "\n")
        f_read.close()
        f_write.close()
        print ("meta complete with ts = %d"%adc_sync_time)



    def _create_capture_process(self, spipConfig="/home/kat/hardware_cbf_4096chan_2pol.cfg", core1=3, core2=5):
        """Create the beamformer capture process which writes data from the NIC to dada.
        Must be run after creating the dada_buffer and dada_dbdisk.
        Must have the same NUMA node as the dada_buffer

         Parameters
            ----------
            spipConfig :
                Location of the SPIP config file.
            core1 :
                core to run capture on
            core2 :
                core to run capture on
        """
        print ("capture_process+++++++______!!")
        self._create_metaspead()
        cap_env = os.environ.copy()
        _logger.info(cap_env)

        cap_env["LD_PRELOAD"] = "libvma.so"
        cap_env["VMA_MTU"] = "9200"
        cap_env["VMA_RX_POLL_YIELD"] = "1"
        cap_env["VMA_RX_UDP_POLL_OS_RATIO"] = "0"
        cap_env["VMA_RING_ALLOCATION_LOGIC_RX"]="1"                                                   
        cmd = ["meerkat_udpmergedb", "runtimeConfig", "-f", "spead", "-b", "%d"%core1, "-c" "%d"%core2]

        self._capture_process = subprocess.Popen(
        cmd, subprocess.PIPE, stdout=subprocess.PIPE, stderr=subprocess.PIPE, env=cap_env
        )

    @trollius.coroutine
    def _run(self, obs_length, centre_freq, targets, backend_args=None, halfband=False, interface_ip="10.100.205.11", beam_x_multicast="239.9.3.30", beam_y_multicast="239.9.3.31", data_port="7148"):
        """Does the work of capturing a stream. This is a coroutine."""
        _logger.info("running")
        print ("capture_process+++++++______!!")
        _logger.info("IN METADATA")
        cmd = ["meerkat_speadmeta", _get_interface_address("p4p1"), beam_y_multicast, "-p", data_port]
        self.run = True
        #keys = [kv[0].split(' ', 1)[0] for kv in args.telstate.get_range('obs_params', st=0)]
        #values = [eval(kv[0].split(' ', 1)[1]) for kv in t.get_range('obs_params', st=0)]
        #obs_params = dict(zip(keys, values))
        #_logger.info(obs_params)

        with open("/tmp/metadata.log","w") as logfile: 
            self._speadmeta_process = subprocess.Popen(
            cmd, stdin=subprocess.PIPE, stdout=logfile, stderr=logfile
            )

        #error, adc_sync_time = self._speadmeta_process.communicate()
        #self._speadmeta_process = None
        #_logger.info((error,adc_sync_time))
        content = ""
        with open("/tmp/metadata.log","r") as metafile:
            content = metafile.read()
            _logger.info("content is %s"%content)
            count = 0
            while count < 1000 and content == "":
                count+=1
                time.sleep(0.1)
                content = metafile.read()
                _logger.info("content is %s"%content)
            #print(self._speadmeta_process.poll())

        if content == "":
            self._speadmeta_process.kill()
            self._speadmeta_process = None
            _logger.info("metadata packet did not arrive by timeout")
            return
        _logger.info("passed exit")
        #_logger.info(dir(self._metadata_process))

        #error, adc_sync_time = self._speadmeta_process.communicate()
        #self._speadmeta_process = None
        split_content = content.splitlines()
        _logger.info(content)
        adc_sync_time = split_content[-1]
        _logger.info(adc_sync_time)
        #adc_sync_time = content

        #keys = [kv[0].split(' ', 1)[0] for kv in t.get_range('obs_params', st=0)]
        #values = [eval(kv[0].split(' ', 1)[1]) for kv in t.get_range('obs_params', st=0)]
        #obs_params = dict(zip(keys, values))


        import re
        replace = "ADC_SYNC_TIME %s"%adc_sync_time.strip()
        content = ""
        if halfband:
            c_file = '/home/kat/hardware_cbf_2048chan_2pol.cfg'
        else:
            c_file = '/home/kat/hardware_cbf_4096chan_2pol.cfg'
        
        _logger.info ("c_file = %s"%c_file)
        with open('%s.template'%(c_file), 'r+') as content_file:
            content = content_file.read()
            print (content)
            content = re.sub("ADC_SYNC_TIME",replace,content)
            content = re.sub("FREQ                1283.8955078125", "FREQ                %f"%centre_freq, content)
            content = re.sub("DATA_HOST_0         10.100.205.11", "DATA_HOST_0         %s"%_get_interface_address("p4p1"), content)
            content = re.sub("DATA_HOST_1         10.100.205.11", "DATA_HOST_1         %s"%_get_interface_address("p4p1"), content)
            content = re.sub("DATA_MCAST_0        10.100.205.10", "DATA_MCAST_0        %s"%beam_x_multicast, content)
            content = re.sub("DATA_MCAST_1        10.100.205.10", "DATA_MCAST_1        %s"%beam_y_multicast, content)
            content = re.sub("SOURCE              J0835-4510", "SOURCE              %s"%targets[0], content)
            _logger.info (content)
        _logger.info('yo')
        with open (c_file, 'r+') as content_file:
            print(0)
            content_file.seek(0)
            print (2)
            content_file.write(content)
            print (3)
            content_file.truncate() 
            _logger.info("written meta")
       

        #count = 0
        #while count < 1000 and not self._speadmeta_process.poll():
        #    count+=1
        #    time.sleep(0.1)
            
        #if not self._metadata_process.poll():
        #    self._metadata_process.kill()
        #    self._metadata_process = None
        #    print ("metadata packet did not arrive by timeout")
        #    return
 
        _logger.info("meta complete with ts = %s"%adc_sync_time)
        self._speadmeta_process = None
        self.startTime=time.strftime("%Y-%m%dT%H:%M:%S")
        cap_env = os.environ.copy()

        cap_env["LD_PRELOAD"] = "libvma.so"
        cap_env["VMA_MTU"] = "9200"
        cap_env["VMA_RX_POLL_YIELD"] = "1"
        cap_env["VMA_RX_UDP_POLL_OS_RATIO"] = "0"
        cmd = ["meerkat_udpmergedb", c_file, "-f", "spead", "-b", "%d,%d"%(3,5)]
        self.capture_log = open("/tmp/capture.log","a")
        self._capture_process = subprocess.Popen(
        cmd, subprocess.PIPE, stdout=self.capture_log, stderr=self.capture_log, env=cap_env
        )

        _logger.info("capture started_________________------12-----!!")
        #import signal
        _logger.info ("obs_length")
        _logger.info(obs_length - 5)
        #time.sleep(int(obs_length-2))
        #_logger.info("kill cap--------------11!!--------------------")
        #time.sleep(1)
        #if self._capture_process.poll() is None:
        #    self._capture_process.send_signal(signal.SIGINT)
        #_logger.info("kill cap--------------11--------------------")
        #time.sleep(1)
        #if self._capture_processi.poll() is None:
        #    self._capture_process.send_signal(signal.SIGINT)
 
        #if self._capture_process.poll() is None:
        #    self._capture_process.kill()
        #    self._capture_process.kill()

    #@trollius.coroutine
    def stop(self):
        """Shut down the stream and wait for the coroutine to complete. This
        is a coroutine.
        """
        #import signal
        _logger.info("--------------------------------------------")
        #_logger.info(dir(self.args.telstate))
        #for k in self.args.telstate.keys():
        #    _logger.info('%s, %s'%(str(k),str(self.args.telstate.get(k))))
        #_logger.info(self.args.telstate.get('config'))
        #_logger.info(self.args)
        print ("STOPPING")
        self._manual_stop = True
        if  self._capture_process is not None and self._capture_process.poll() is None:
            self._capture_process.send_signal(signal.SIGINT)
            _logger.info("kill cap----------------------------------")
            self._capture_process.send_signal(signal.SIGINT)
            _logger.info(self._capture_process.communicate())
            self.capture_log.close()
        time.sleep(5)
        if self._dada_dbdisk_process is not None and self._dada_dbdisk_process.poll() is None:
            self._dada_dbdisk_process.send_signal(signal.SIGINT)
        if self._digifits_process is not None and self._digifits_process.poll() is None:
            #self._digifits_process.send_signal(signal.SIGINT)
            #_logger.info(self._digifits_process.communicate())
            _logger.info("digifits still running")
        if self._dspsr_process is not None and self._dspsr_process.poll() is None:
            self._dspsr_process.send_signal(signal.SIGINT)
            _logger.info(self._dspsr_process.communicate())
        if self._speadmeta_process is not None and self._speadmeta_process.poll() is None:
            self._speadmeta_process.send_signal(signal.SIGINT)
        cmd = ['dada_db', '-d']
        dada_buffer_process = subprocess.Popen(
        cmd, stdout=subprocess.PIPE
        )
        _logger.info(dada_buffer_process.communicate())
        _logger.info(self._dada_header_process.communicate())
        if self.run and self.backend == 'digifits':
            data_files = os.listdir(self.save_dir)
            _logger.info(data_files)
            data = pyfits.open("%s/%s"%(self.save_dir, data_files[0]), mode="update", memmap=True, save_backup=False)
            target = [s.strip() for s in self.args.telstate.get("data_target").split(",")]
            _logger.info(target)
            hduPrimary=data[0].header
            hduPrimary["TELESCOP"]="MeerKAT"
            hduPrimary["RA"]=target[-2]
            hduPrimary["DEC"]=target[-1]
            hduPrimary["STT_CRD1"]=target[-2]
            hduPrimary["STT_CRD2"]=target[-1]
            hduPrimary["STP_CRD1"]=target[-2]
            hduPrimary["STP_CRD2"]=target[-1]
            hduPrimary["TRK_MODE"]="TRACK"
            hduPrimary["OBS_MODE"]="SEARCH"
            hduPrimary["TCYCLE"]=0
            hduPrimary["ANT_X"]=5109318.8410
            hduPrimary["ANT_Y"]=2006836.3673
            hduPrimary["ANT_Z"]=-3238921.7749
            hduPrimary["NRCVR"]=0
            hduPrimary["CAL_MODE"]="OFF"
            hduPrimary["CAL_FREQ"]=0.
            hduPrimary["CAL_DCYC"]=0.
            hduPrimary["CAL_PHS"]=0.
            hduPrimary["CAL_NPHS"]=0
            hduPrimary["CHAN_DM"] = 0.0
            hduPrimary["DATE-OBS"]=self.startTime
            hduPrimary["DATE"]=self.startTime
            
            hduSubint = data[2].header
            hduSubint["NPOL"]=1
            hduSubint["POL_TYPE"]="AA+BB"
            hduSubint["NCHNOFFS"] = 0 

        _logger.info("KILLED ALL CAPTURE PROCESSES")
        #yield From(self._run_future)


class CaptureServer(object):
    """Beamformer capture. This contains all the core functionality of the
    katcp device server, without depending on katcp. It is split like this

                              Parameters
    ----------
    args : :class:`argparse.Namespace`
        Command-line arguments. The following arguments are required:

        cbf_channels
          Total number of PFB channels, or ``None`` for unknown
        cbf_spead
          ist of :class:`katsdptelstate.endpoint.Endpoint` for receiving SPEAD data
        file_base
          Directory in which to write files
    loop : :class:`trollius.BaseEventLoop`
        IO Loop for running coroutines

    Attributes
    ----------
    capturing : :class:`bool`
        Whether a capture session is in progress. Note that a session is
        considered to be in progress until explicitly stopped with
        :class:`stop_capture`, even if the stream has terminated.
    _args : :class:`argparse.Namespace`
        Command-line arguments passed to constructor
    _loop : :class:`trollius.BaseEventLoop`
        IO Loop passed to constructor
    _capture : :class:`_CaptureSession`
        Current capture session, or ``None`` if not capturing
    """
    def __init__(self, args, loop):
        self._args = args
        self._loop = loop
        self._capture = None

    @property
    def capturing(self):
        return self._capture is not None

    def start_capture(self):
        """Start capture to file, if not already in progress."""
        if self._capture is None:
            try:
                self._capture = _CaptureSession(self._args, self._loop)
            except Exception as e:
                print ("Exception caught " + str(e))
                #self.stop_capture()
                                                        
    #@trollius.coroutine
    def stop_capture(self):
        """Stop capture to file, if currently running. This is a co-routine."""
        if self._capture is not None:
            self._capture.stop()
            self._capture = None


class KatcpCaptureServer(CaptureServer, katcp.DeviceServer):
    """katcp device server for beamformer capture.

    Parameters
    ----------
    args : :class:`argparse.Namespace`
        Command-line arguments (see :class:`CaptureServer`).
        The following additional arguments are required:

        host
          Hostname to bind to ('' for none)
        port
          Port number to bind to
    loop : :class:`trollius.BaseEventLoop`
        IO Loop for running coroutines
    """

    VERSION_INFO = ('ptuse-ingest', 1, 0)
    BUILD_INFO = ('katsdpingest',) + tuple(katsdpingest.__version__.split('.', 1)) + ('',)

    def __init__(self, args, loop):
        CaptureServer.__init__(self, args, loop)
        katcp.DeviceServer.__init__(self, args.host, args.port)

    def setup_sensors(self):
        pass

    @request()
    @return_reply()
    def request_capture_init(self, sock):
        """Start capture to file."""
        if self.capturing:
            return ('fail', 'already capturing')
        try:
            self.start_capture()
        except Exception as e:
            return ('fail',e.message)
        return ('ok',)

    #@tornado.gen.coroutine
    def _stop_capture(self):
        """Tornado variant of :meth:`stop_capture`"""
        #stop_future = trollius.async(self.stop_capture(), loop=self._loop)
        #yield tornado.platform.asyncio.to_tornado_future(stop_future)
        self.stop_capture()

    @request()
    @return_reply()
    @tornado.gen.coroutine
    def request_capture_done(self, sock):
        """Stop a capture that is in progress."""
        if not self.capturing:
            raise tornado.gen.Return(('fail', 'not capturing'))
        self._stop_capture()
        raise tornado.gen.Return(('ok',))

    @tornado.gen.coroutine
    def stop(self):
        yield self._stop_capture()
        yield katcp.DeviceServer.stop(self)

    stop.__doc__ = katcp.DeviceServer.stop.__doc__


__all__ = ['CaptureServer', 'KatcpCaptureServer']
                                                          
                                      <|MERGE_RESOLUTION|>--- conflicted
+++ resolved
@@ -120,11 +120,7 @@
             else:
                 self._run_future = trollius.async(self._run(obs_length = script_args['target_duration'], centre_freq=script_args["beam_centre_freq"], targets=script_args["targets"], beam_x_multicast=beam_x_multicast, beam_y_multicast=beam_y_multicast, data_port=data_port), loop=self._loop)
 
-<<<<<<< HEAD
-    def _create_dada_buffer(self, dadaId = 'dada', numaCore = 1, nBuffers =64):
-=======
     def _create_dada_buffer(self, dadaId = 'dada', numaCore = 0, nBuffers =64):
->>>>>>> 34499f5c
         """Create the dada buffer. Must be run before capture and dbdisk.'
 
         Parameters
