--- conflicted
+++ resolved
@@ -133,14 +133,10 @@
     # Beamformer metadata are not immutable, because controlled by passband
     Sensor('{stream_beamformer}_n_chans'),
     Sensor('{stream_beamformer}_{inputn}_weight'),
-<<<<<<< HEAD
+    Sensor('{stream_beamformer}_n_chans_per_substream', immutable=True),
+    Sensor('{stream_beamformer}_spectra_per_heap', immutable=True),
     Sensor('{stream_fengine}_n_samples_between_spectra',
            sp_name='{stream_fengine}_ticks_between_spectra', immutable=True),
-=======
-    Sensor('{stream_beamformer}_n_chans_per_substream', immutable=True),
-    Sensor('{stream_beamformer}_spectra_per_heap', immutable=True),
-    Sensor('{stream_fengine}_n_samples_between_spectra', sp_name='{stream_fengine}_ticks_between_spectra', immutable=True),
->>>>>>> f6a2bd50
     Sensor('{stream_fengine}_n_chans', immutable=True),
     Sensor('{stream_fengine}_center_freq', immutable=True),
     # TODO: need to figure out how to deal with multi-stage FFT instruments
