--- conflicted
+++ resolved
@@ -77,7 +77,6 @@
         self.proc_template = CBFIngest.create_proc_template(context, antennas, channels)
 
         self._my_sensors = {}
-<<<<<<< HEAD
         self._my_sensors["capture-active"] = Sensor(
                 Sensor.INTEGER, "capture_active",
                 "Is there a currently active capture session.",
@@ -92,17 +91,16 @@
                 Sensor.FLOAT, "last_dump_timestamp",
                 "Timestamp of most recently received correlator dump in Unix seconds",
                 "", default=0, params=[0, 2**63])
+        self._my_sensors["input_rate"] = Sensor(
+                Sensor.INTEGER, "input_rate",
+                "Input data rate in Bps averaged over the last 10 dumps",
+                "Bps", default=0)
+        self._my_sensors["output_rate"] = Sensor(
+                Sensor.INTEGER, "output_rate",
+                "Output data rate in Bps averaged over the last 10 dumps",
+                "Bps", default=0)
         self._my_sensors["device-status"] = Sensor.discrete(
                 "device-status", "Health status", "", ["ok", "degraded", "fail"])
-=======
-        self._my_sensors["capture-active"] = Sensor(Sensor.INTEGER, "capture_active", "Is there a currently active capture thread.","",default=0, params=[0,1])
-        self._my_sensors["packets-captured"] = Sensor(Sensor.INTEGER, "packets_captured", "The number of packets captured so far by the current session.","",default=0, params=[0,2**63])
-        self._my_sensors["status"] = Sensor.string("status", "The current status of the capture thread.","")
-
-        self._my_sensors["last-dump-timestamp"] = Sensor(Sensor.FLOAT, "last_dump_timestamp","Timestamp of most recently received correlator dump in Unix seconds","",default=0,params=[0,2**63])
-        self._my_sensors["input_rate"] = Sensor(Sensor.INTEGER, "input_rate","Input data rate in Bps averaged over the last 10 dumps","Bps",default=0)
-        self._my_sensors["output_rate"] = Sensor(Sensor.INTEGER, "output_rate","Output data rate in Bps averaged over the last 10 dumps","Bps",default=0)
->>>>>>> ae820d1a
 
         super(IngestDeviceServer, self).__init__(*args, **kwargs)
 
