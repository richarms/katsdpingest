--- conflicted
+++ resolved
@@ -12,13 +12,9 @@
     include_package_data=True,
     scripts=[
         "scripts/ingest.py",
-<<<<<<< HEAD
+        "scripts/bf_ingest.py",
         "scripts/ingest_autotune.py",
         "scripts/cam2telstate.py"
-=======
-        "scripts/bf_ingest.py",
-        "scripts/ingest_autotune.py"
->>>>>>> 460eb5bb
     ],
     setup_requires=['katversion'],
     install_requires=[
