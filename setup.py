#!/usr/bin/env python
from setuptools import setup, find_packages

tests_require = ['mock', 'nose']

setup(
    name="katsdpingest",
    description="Karoo Array Telescope Data Capture",
    author="Simon Ratcliffe",
    packages=find_packages(),
    package_data={'': ['ingest_kernels/*.mako']},
    include_package_data=True,
    scripts=[
        "scripts/ingest.py",
        "scripts/bf_ingest.py",
        "scripts/ingest_autotune.py"
    ],
    setup_requires=['katversion'],
    install_requires=[
        'h5py',
        'manhole',
        'numpy',
<<<<<<< HEAD
        'spead2>=0.5.0',
=======
        'spead2>=0.6.0',
>>>>>>> 80b73927
        'katcp',
        'katsdpsigproc',
        'katsdpdisp',
        'katsdptelstate',
        'trollius'
    ],
    tests_require=tests_require,
    extras_require={'test': tests_require},
    zip_safe=False,
    use_katversion=True
)<|MERGE_RESOLUTION|>--- conflicted
+++ resolved
@@ -20,11 +20,7 @@
         'h5py',
         'manhole',
         'numpy',
-<<<<<<< HEAD
-        'spead2>=0.5.0',
-=======
         'spead2>=0.6.0',
->>>>>>> 80b73927
         'katcp',
         'katsdpsigproc',
         'katsdpdisp',
