--- conflicted
+++ resolved
@@ -12,21 +12,12 @@
     include_package_data=True,
     scripts=[
         "scripts/ingest.py",
-<<<<<<< HEAD
         "scripts/ingest_autotune.py",
-        "scripts/cbf_data_simulator.py",
-        "scripts/cam2spead.py",
-        "scripts/cam2telstate.py",
-        "scripts/sim_observe.py",
-        ],
-    install_requires = [
-=======
-        "scripts/ingest_autotune.py"
+        "scripts/cam2telstate.py"
     ],
     setup_requires=['katversion'],
     install_requires=[
         'manhole',
->>>>>>> 1b7c028a
         'numpy',
         'spead2>=0.3.0',
         'katcp',
@@ -34,15 +25,11 @@
         'katsdpdisp',
         'katsdptelstate'
     ],
-<<<<<<< HEAD
     extras_require = {
-        'cam2telstate': ['katportalclient', 'tornado>=4.0', 'six']
+        'cam2telstate': ['katportalclient', 'tornado>=4.0', 'six'],
+        'test': tests_require
     },
-    zip_safe = False,
-=======
     tests_require=tests_require,
-    extras_require={'test': tests_require},
     zip_safe=False,
     use_katversion=True
->>>>>>> 1b7c028a
 )