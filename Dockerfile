--- conflicted
+++ resolved
@@ -143,15 +143,6 @@
 WORKDIR $PSRHOME/spead2
 COPY ./beamformer_docker_software/spead2 .
 
-<<<<<<< HEAD
-=======
-#USER root
-#RUN apt-get install -y libboost-program-options1.55.0
-#RUN apt-get install -y libboost-program-options1.55-dev
-#RUN chown -R kat .
-
->>>>>>> a7550396
-#USER kat
 WORKDIR $PSRHOME/spead2/src
 RUN make -j 16
 RUN cp ./libspead2.a $PSRHOME/$LOGIN_ARCH/lib/
@@ -198,11 +189,8 @@
 run make -j 16
 run make install
 
-<<<<<<< HEAD
 RUN pip install pyfits
 
-=======
->>>>>>> a7550396
 WORKDIR $HOME
 COPY ./beamformer_docker_software/hardware_cbf_2048chan_2pol.cfg.template $HOME
 COPY ./beamformer_docker_software/hardware_cbf_4096chan_2pol.cfg.template $HOME
